import sys
import argparse
from typed_python._types import NamedTuple
from typed_python._types import ListOf, TupleOf, OneOf, Alternative


def gen_named_tuple_type(name, **kwargs):
    items = kwargs.items()
    keys = kwargs.keys()
    revkeys = list(keys)[::-1]
    ret = list()
    ret.append(f'// Generated NamedTuple {name}')
    for key, value in items:
        ret.append(f'//    {key}={value}')

    ret.append(f'class {name} {{')
    ret.append('public:')
    for key, value in items:
        ret.append(f'    typedef {value} {key}_type;')
    for i, (key, value) in enumerate(items):
        offset = '' if i == 0 else ' + ' + ' + '.join([f'size' + str(j) for j in range(1, i + 1)])
        ret.append(f'    {key}_type& {key}() const {{ return *({key}_type*)(data{offset}); }}')
    ret.append('private:')
    for i, key in enumerate(keys):
        ret.append(f'    static const int size{i + 1} = sizeof({key}_type);')
    ret.append('    uint8_t data[{}];'.format(' + '.join(['size' + str(i) for i in range(1, len(keys) + 1)])))
    ret.append('public:')
    ret.append('    static NamedTuple* getType() {')
    ret.append('        static NamedTuple* t = NamedTuple::Make({')
    ret.append(',\n'.join(
        [f'                TypeDetails<{name}::{key}_type>::getType()' for key in keys]))
    ret.append('            },{')
    ret.append(',\n'.join(
        [f'                "{key}"' for key in keys]))
    ret.append('            });')
    ret.append('        return t;')
    ret.append('        }')

    ret.append(f'    {name}& operator = (const {name}& other) {{')
    for key in keys:
        ret.append(f'        {key}() = other.{key}();')
    ret.append('        return *this;')
    ret.append('    }')
    ret.append('')

    ret.append(f'    {name}(const {name}& other) {{')
    for key in keys:
        ret.append(f'        new (&{key}()) {key}_type(other.{key}());')
    ret.append('    }')
    ret.append('')

    ret.append(f'    ~{name}() {{')
    for key in revkeys:
        ret.append(f'        {key}().~{key}_type();')
    ret.append('    }')
    ret.append('')

    ret.append(f'    {name}() {{')
    for key in keys:
        ret.append(f'        bool init{key} = false;')
    ret.append('        try {')
    for key in keys:
        ret.append(f'            new (&{key}()) {key}_type();')
        ret.append(f'            init{key} = true;')
    ret.append('        } catch(...) {')
    ret.append('            try {')
    for key in revkeys:
        ret.append(f'                if (init{key}) {key}().~{key}_type();')
    ret.append('            } catch(...) {')
    ret.append('            }')
    ret.append('            throw;')
    ret.append('        }')
    ret.append('    }')
<<<<<<< HEAD
    ret.append('')

    ret.append(f'    {name}(' + ', '.join([f'const {key}_type& {key}_val' for key in keys]) + ') {')
    for key in keys:
        ret.append(f'        bool init{key} = false;')
    ret.append('        try {')
    for key in keys:
        ret.append(f'            new (&{key}()) {key}_type({key}_val);')
        ret.append(f'            init{key} = true;')
    ret.append('        } catch(...) {')
    ret.append('            try {')
    for key in revkeys:
        ret.append(f'                if (init{key}) {key}().~{key}_type();')
    ret.append('            } catch(...) {')
    ret.append('            }')
    ret.append('            throw;')
    ret.append('        }')
    ret.append('    }')
    ret.append('};')
    ret.append('')

    ret.append('template <>')
    ret.append(f'class TypeDetails<{name}> {{')
    ret.append('public:')
    ret.append('    static Type* getType() {')
    ret.append(f'        static Type* t = {name}::getType();')
    ret.append('        if (t->bytecount() != bytecount) {')
    ret.append(f'            throw std::runtime_error("{name} somehow we have the wrong bytecount!");')
    ret.append('        }')
    ret.append('        return t;')
    ret.append('    }')
    ret.append('    static const uint64_t bytecount = ')
    ret.append(' +\n'.join([f'        sizeof({name}::{key}_type)' for key in keys]) + ';')
    ret.append('};')
    ret.append('')
    ret.append(f'// END Generated NamedTuple {name}')
    ret.append('')

    return [e + '\n' for e in ret]

=======
    ret.append('};')
    ret.append('')

    ret.append('template <>')
    ret.append(f'class TypeDetails<{name}> {{')
    ret.append('public:')
    ret.append('    static Type* getType() {')
    ret.append(f'        static Type* t = {name}::getType();')
    ret.append('        if (t->bytecount() != bytecount) {')
    ret.append(f'            throw std::runtime_error("{name} somehow we have the wrong bytecount!");')
    ret.append('        }')
    ret.append('        return t;')
    ret.append('    }')
    ret.append('    static const uint64_t bytecount = ')
    ret.append(' +\n'. join([f'        sizeof({name}::{key}_type)' for key in keys]) + ';')
    ret.append('};')
    ret.append('')

    return [e + '\n' for e in ret]

>>>>>>> 36d78a60

def return_type(set_of_types):
    list_of_types = list(set_of_types)
    if len(list_of_types) == 0:
        return 'None'  # shouldn't happen
    if len(list_of_types) == 1:
        return list_of_types[0]
    return 'OneOf<' + ','.join(list_of_types) + '>'


# d is dictionary subtype->named_tuple,
# where named_tuple is represented as [(param, type),...]
def gen_alternative_type(name, d):
    nts = d.keys()
    members = dict()  # set of possible types for each member
    for nt in nts:
        for a, t in d[nt]:
            rt = resolved(t)
            if a in members:
                members[a].add(rt)
            else:
                members[a] = {rt}
    ret = list()
    ret.append(f'// Generated Alternative {name}=')
    for nt in nts:
        ret.append('//     {}=({})'.format(nt, ", ".join([f'{a}={resolved(t)}' for a, t in d[nt]])))
    ret.append('')
    for nt in nts:
        ret.append(f'class {name}_{nt};')
    ret.append('')
    ret.append(f'class {name} {{')
    ret.append('public:')
    ret.append('    struct e {')
    ret.append('        enum kind {{ {} }};'.format(
        ", ".join([f'{nt}={i}' for i, nt in enumerate(nts)])))
    ret.append('    };')
    ret.append('')
    for nt in nts:
        ret.append(f'    static NamedTuple* {nt}_Type;')
    ret.append('')
    ret.append('    static Alternative* getType();')
    ret.append(f'    ~{name}() {{ getType()->destroy((instance_ptr)&mLayout); }}')
<<<<<<< HEAD
    ret.append(f'    {name}():mLayout(0) {{ getType()->constructor((instance_ptr)&mLayout); }}')
    ret.append(f'    {name}(e::kind k):mLayout(0) {{ '
               'ConcreteAlternative::Make(getType(), (int64_t)k)->constructor((instance_ptr)&mLayout); }')
=======
    ret.append(f'    {name}() {{ getType()->constructor((instance_ptr)&mLayout); }}')
>>>>>>> 36d78a60
    ret.append(f'    {name}(const {name}& in) '
               '{ getType()->copy_constructor((instance_ptr)&mLayout, (instance_ptr)&in.mLayout); }')
    ret.append(f'    {name}& operator=(const {name}& other) '
               '{ getType()->assign((instance_ptr)&mLayout, (instance_ptr)&other.mLayout); return *this; }')
    ret.append('')
    for nt in nts:
        ret.append(f'    static {name} {nt}('
                   + ", ".join([f'const {resolved(t)}& {a}' for a, t in d[nt]])
                   + ');')
    ret.append('')
    ret.append('    e::kind which() const { return (e::kind)mLayout->which; }')
    ret.append('')
    ret.append('    template <class F>')
    ret.append('    auto check(const F& f) {')
    for nt in nts:
        ret.append(f'        if (is{nt}()) {{ return f(*({name}_{nt}*)this); }}')
    ret.append('    }')
    ret.append('')
    for nt in nts:
        ret.append(f'    bool is{nt}() const {{ return which() == e::{nt}; }}')
    ret.append('')
    ret.append('    // Accessors for members')
    for m in members:
<<<<<<< HEAD
        m_type = return_type(members[m])
        ret.append(f'    {m_type} {m}() const;')
    ret.append('')
    ret.append('    Alternative::layout* getLayout() const { return mLayout; }')
=======
        # TODO: support members with multiple potential types
        m_type = return_type(members[m])
        ret.append(f'    const {m_type}& {m}() const;')
    ret.append('')
>>>>>>> 36d78a60
    ret.append('protected:')
    ret.append('    Alternative::layout *mLayout;')
    ret.append('};')
    ret.append('')
    ret.append('template <>')
    ret.append(f'class TypeDetails<{name}*> {{')
    ret.append('public:')
    ret.append('    static Type* getType() {')
    ret.append(f'        static Type* t = new Forward(0, "{name}");')
    ret.append('        return t;')
    ret.append('    }')
    ret.append('    static const uint64_t bytecount = sizeof(void*);')
    ret.append('};')
    ret.append('')
    for nt in nts:
        ret.append(f'NamedTuple* {name}::{nt}_Type = NamedTuple::Make(')
        ret.append('    {' + ", ".join([f'TypeDetails<{t}>::getType()' for _, t in d[nt]]) + '},')
        ret.append('    {' + ", ".join([f'"{a}"' for a, _ in d[nt]]) + '}')
        ret.append(');')
        ret.append('')
    ret.append('// static')
    ret.append(f'Alternative* {name}::getType() {{')
    ret.append(f'    static Alternative* t = Alternative::Make("{name}", {{')
    ret.append(f',\n'.join([f'        {{"{nt}", {nt}_Type}}' for nt in nts]))
    ret.append('    }, {});')
    for nt in nts:
        for _, t in d[nt]:
            if t.endswith('*'):
                ret.append(f'    {nt}_Type->directResolveForward(TypeDetails<{name}*>::getType(), t);')
                break
    ret.append('    return t;')
    ret.append('}')
    ret.append('')
    ret.append('template <>')
    ret.append(f'class TypeDetails<{name}> {{')
    ret.append('public:')
    ret.append('    static Type* getType() {')
    ret.append(f'        static Type* t = {name}::getType();')
    ret.append('        if (t->bytecount() != bytecount) {')
    ret.append(f'            throw std::runtime_error("{name} somehow we have the wrong bytecount!");')
    ret.append('        }')
    ret.append('        return t;')
    ret.append('    }')
    ret.append('    static const uint64_t bytecount = sizeof(void*);')
    ret.append('};')
    ret.append('')
    for nt in nts:
        ret.append(f'class {name}_{nt} : public {name} {{')
        ret.append('public:')
        ret.append('    static ConcreteAlternative* getType() {')
<<<<<<< HEAD
        ret.append(f'        static ConcreteAlternative* t = ConcreteAlternative::Make({name}::getType(), e::{nt});')
=======
        ret.append(f'        static ConcreteAlternative* t = ConcreteAlternative::Make(A::getType(), e::{nt});')
>>>>>>> 36d78a60
        ret.append('        return t;')
        ret.append('    }')
        ret.append(f'    static Alternative* getAlternative() {{ return {name}::getType(); }}')
        # ret.append(f'    static NamedTuple* elementType() {{ return {nt}_Type; }}')
        ret.append('')
<<<<<<< HEAD
        ret.append(f'    {name}_{nt}():{name}(e::{nt}) {{}}')
        ret.append(f'    {name}_{nt}('
                   + ", ".join([f' const {resolved(t)}& {a}1' for a, t in d[nt]])
                   + f'):{name}(e::{nt}) {{')
        for a, _ in d[nt]:
            ret.append(f'        {a}() = {a}1;')
        ret.append('    }')
        ret.append(f'    {name}_{nt}(const {name}_{nt}& other):{name}(e::{nt}) {{')
=======
        ret.append(f'    {name}_{nt}() {{ ')
        ret.append('        getType()->constructor(')
        ret.append('            (instance_ptr)&mLayout,')
        ret.append(f'            [](instance_ptr p) {{{nt}_Type->constructor(p);}});')
        ret.append('    }')
        ret.append(f'    {name}_{nt}('
                   + ", ".join([f' const {resolved(t)}& {a}1' for a, t in d[nt]])
                   + f') {{')
        ret.append(f'        {name}_{nt}(); ')
        for a, _ in d[nt]:
            ret.append(f'        {a}() = {a}1;')
        ret.append('    }')
        ret.append(f'    {name}_{nt}(const {name}_{nt}& other) {{')
>>>>>>> 36d78a60
        ret.append(f'        getType()->copy_constructor((instance_ptr)&mLayout, '
                   '(instance_ptr)&other.mLayout);')
        ret.append('    }')
        ret.append(f'    {name}_{nt}& operator=(const {name}_{nt}& other) {{')
        ret.append('         getType()->assign((instance_ptr)&mLayout, (instance_ptr)&other.mLayout);')
        ret.append('         return *this;')
        ret.append('    }')
<<<<<<< HEAD
        ret.append(f'    ~{name}_{nt}() {{}}')
=======
        ret.append(f'    ~{name}_{nt}() {{')
        ret.append(f'        getType()->destroy((instance_ptr)&mLayout);')
        ret.append('    }')
>>>>>>> 36d78a60
        ret.append('')
        for i, (a, t) in enumerate(d[nt]):
            offset = '' if i == 0 else ' + ' + ' + '.join([f'size' + str(j) for j in range(1, i + 1)])
            ret.append(f'    {resolved(t)}& {a}() const {{ return *({resolved(t)}*)(mLayout->data{offset}); }}')
        ret.append('private:')
        for i, (_, t) in list(enumerate(d[nt]))[:-1]:
            ret.append(f'    static const int size{i + 1} = sizeof({resolved(t)});')
        ret.append('};')
        ret.append('')
        ret.append(f'{name} {name}::{nt}('
                   + ", ".join([f'const {resolved(t)}& {a}' for a, t in d[nt]])
                   + ') {')
        ret.append(f'    return {name}_{nt}('
                   + ', '.join([a for a, _ in d[nt]])
                   + ');')
        ret.append('}')
        ret.append('')
    for m in members:
        m_type = return_type(members[m])
<<<<<<< HEAD
        multiple_types = (len(members[m]) > 1)
        ret.append(f'{m_type} {name}::{m}() const {{')
        for nt in nts:
            if m in [e[0] for e in d[nt]]:
                ret.append(f'    if (is{nt}())')
                if multiple_types:
                    ret.append(f'        return {m_type}((({name}_{nt}*)this)->{m}());')
                else:
                    ret.append(f'        return (({name}_{nt}*)this)->{m}();')
        ret.append(f'    throw std::runtime_error("\\"{name}\\" subtype does not contain \\"{m}\\"");')
=======
        ret.append(f'const {m_type}& {name}::{m}() const {{')
        fallthrough_needed = False
        for nt in nts:
            if m in [e[0] for e in d[nt]]:
                ret.append(f'    if (is{nt}())')
                ret.append(f'        return (({name}_{nt}*)this)->{m}();')
            else:
                fallthrough_needed = True
        if fallthrough_needed:
            ret.append(f'    throw std::runtime_error("\\"{name}\\" subtype does not contain \\"{m}\\"");')
>>>>>>> 36d78a60
        ret.append('}')
        ret.append('')
    ret.append(f'// END Generated Alternative {name}')
    ret.append('')
    return [e + '\n' for e in ret]


cpp_type_mapping = dict()


# py type -> c++ direct type
# Int64 -> int64_t
# Bool -> bool
# ListOf(Int64) -> ListOf<int64_t>
# TupleOf(Bool) -> TupleOf<bool>
# for generated types with arbitrary names, just use the name
# Arb=NamedTuple(X=Int64,Y=Bool) -> Arb
# Either assume Arb is defined in a previous stage, or keep track of it
def cpp_type(py_type):
    simple_cats = {
        'Int64': 'int64_t',
        'UInt64': 'uint64_t',
        'Int32': 'uint32_t',
        'UInt32': 'uint32_t',
        'Int16': 'uint16_t',
        'UInt16': 'uint16_t',
        'Int8': 'uint8_t',
        'UInt8': 'uint8_t',
        'Bool': 'bool',
        'Float64': 'double',
        'Float32': 'float',
        'String': 'String'
    }
    cat = py_type.__typed_python_category__
    if cat in simple_cats.keys():
        return simple_cats[cat]
    # if cat == 'NamedTuple': # not supported
    #     return 'NamedTuple({})'.format(
    #         ', '.join(['{}={}'.format(n,cpp_type(t))
    #             for n, t in zip(py_type.ElementNames, py_type.ElementTypes)])
    #         )
    if cat == 'NoneType':
        return 'None'
    if cat == 'ListOf' or cat == 'TupleOf':
        return '{}<{}>'.format(cat, cpp_type(py_type.ElementType))
    if cat == 'OneOf':
        return 'OneOf<{}>'.format(
            ', '.join([cpp_type(t) for t in py_type.Types])
        )
    if cat == 'Forward':
        return str(py_type)[8:-2] + '*'  # just for now!
    if cat == 'NamedTuple' or cat == 'Alternative':
        return cpp_type_mapping[py_type]
    return 'undefined_type'


def resolved(t):
    return t[:-1] if t.endswith('*') else t


def typed_python_codegen(**kwargs):
    ret = []
    for k, v in kwargs.items():
        if v.__typed_python_category__ == 'NamedTuple':
            ret += gen_named_tuple_type(k, **{n: cpp_type(t) for n, t in zip(v.ElementNames, v.ElementTypes)})
            cpp_type_mapping[v] = k
        elif v.__typed_python_category__ == 'Alternative':
            d = {nt.Name:
                 [(a, cpp_type(t)) for a, t in zip(nt.ElementType.ElementNames, nt.ElementType.ElementTypes)]
                 for nt in v.__typed_python_alternatives__}
            ret += gen_alternative_type(k, d)
            cpp_type_mapping[v] = k
    return ret


def generate_some_types(dest):
    Bexpress = lambda: Bexpress
    Bexpress = Alternative(
        "BooleanExpr",
        BinOp={
            "left": Bexpress,
            "op": str,
            "right": Bexpress,
        },
        UnaryOp={
            "op": str,
            "right": Bexpress
        },
        Leaf={
            "value": bool
        }
    )
    with open(dest, 'w') as f:
        f.writelines(typed_python_codegen(
<<<<<<< HEAD
            Overlap=Alternative('Overlap', Sub1={'b': bool, 'c': int}, Sub2={'b': str, 'c': TupleOf(str)},
                                Sub3={'b': int}),
            A=Alternative('A', Sub1={'b': int, 'c': int}, Sub2={'d': str, 'e': str}),
            Bexpress=Bexpress,
            NamedTupleTwoStrings=NamedTuple(X=str, Y=str),
            NamedTupleBoolIntStr=NamedTuple(b=bool, i=int, s=str),
=======
            A=Alternative('A', Sub1={'b': int, 'c': int}, Sub2={'d': str, 'e': str}),
            Bexpress=Bexpress,
            NamedTupleTwoStrings=NamedTuple(X=str, Y=str),
>>>>>>> 36d78a60
            Choice=NamedTuple(A=NamedTuple(X=str, Y=str), B=Bexpress),
            NamedTupleIntFloatDesc=NamedTuple(a=OneOf(int, float, bool), b=float, desc=str),
            NamedTupleBoolListOfInt=NamedTuple(X=bool, Y=ListOf(int)),
            NamedTupleAttrAndValues=NamedTuple(attributes=TupleOf(str), values=TupleOf(int))
        ))


def main(argv):
    parser = argparse.ArgumentParser(description='Generate types')
    parser.add_argument('dest', nargs='?', default='DefaultGeneratedTestTypes.hpp')
    parser.add_argument('-t', '--testTypes', action='store_true')
    args = parser.parse_args()

    if args.testTypes:
        try:
            generate_some_types(args.dest)
        except Exception:
            return 1
    return 0


if __name__ == '__main__':
    sys.exit(main(sys.argv))<|MERGE_RESOLUTION|>--- conflicted
+++ resolved
@@ -71,7 +71,6 @@
     ret.append('            throw;')
     ret.append('        }')
     ret.append('    }')
-<<<<<<< HEAD
     ret.append('')
 
     ret.append(f'    {name}(' + ', '.join([f'const {key}_type& {key}_val' for key in keys]) + ') {')
@@ -112,29 +111,6 @@
 
     return [e + '\n' for e in ret]
 
-=======
-    ret.append('};')
-    ret.append('')
-
-    ret.append('template <>')
-    ret.append(f'class TypeDetails<{name}> {{')
-    ret.append('public:')
-    ret.append('    static Type* getType() {')
-    ret.append(f'        static Type* t = {name}::getType();')
-    ret.append('        if (t->bytecount() != bytecount) {')
-    ret.append(f'            throw std::runtime_error("{name} somehow we have the wrong bytecount!");')
-    ret.append('        }')
-    ret.append('        return t;')
-    ret.append('    }')
-    ret.append('    static const uint64_t bytecount = ')
-    ret.append(' +\n'. join([f'        sizeof({name}::{key}_type)' for key in keys]) + ';')
-    ret.append('};')
-    ret.append('')
-
-    return [e + '\n' for e in ret]
-
->>>>>>> 36d78a60
-
 def return_type(set_of_types):
     list_of_types = list(set_of_types)
     if len(list_of_types) == 0:
@@ -176,13 +152,9 @@
     ret.append('')
     ret.append('    static Alternative* getType();')
     ret.append(f'    ~{name}() {{ getType()->destroy((instance_ptr)&mLayout); }}')
-<<<<<<< HEAD
     ret.append(f'    {name}():mLayout(0) {{ getType()->constructor((instance_ptr)&mLayout); }}')
     ret.append(f'    {name}(e::kind k):mLayout(0) {{ '
                'ConcreteAlternative::Make(getType(), (int64_t)k)->constructor((instance_ptr)&mLayout); }')
-=======
-    ret.append(f'    {name}() {{ getType()->constructor((instance_ptr)&mLayout); }}')
->>>>>>> 36d78a60
     ret.append(f'    {name}(const {name}& in) '
                '{ getType()->copy_constructor((instance_ptr)&mLayout, (instance_ptr)&in.mLayout); }')
     ret.append(f'    {name}& operator=(const {name}& other) '
@@ -206,17 +178,10 @@
     ret.append('')
     ret.append('    // Accessors for members')
     for m in members:
-<<<<<<< HEAD
         m_type = return_type(members[m])
         ret.append(f'    {m_type} {m}() const;')
     ret.append('')
     ret.append('    Alternative::layout* getLayout() const { return mLayout; }')
-=======
-        # TODO: support members with multiple potential types
-        m_type = return_type(members[m])
-        ret.append(f'    const {m_type}& {m}() const;')
-    ret.append('')
->>>>>>> 36d78a60
     ret.append('protected:')
     ret.append('    Alternative::layout *mLayout;')
     ret.append('};')
@@ -267,17 +232,13 @@
         ret.append(f'class {name}_{nt} : public {name} {{')
         ret.append('public:')
         ret.append('    static ConcreteAlternative* getType() {')
-<<<<<<< HEAD
+
         ret.append(f'        static ConcreteAlternative* t = ConcreteAlternative::Make({name}::getType(), e::{nt});')
-=======
-        ret.append(f'        static ConcreteAlternative* t = ConcreteAlternative::Make(A::getType(), e::{nt});')
->>>>>>> 36d78a60
         ret.append('        return t;')
         ret.append('    }')
         ret.append(f'    static Alternative* getAlternative() {{ return {name}::getType(); }}')
         # ret.append(f'    static NamedTuple* elementType() {{ return {nt}_Type; }}')
         ret.append('')
-<<<<<<< HEAD
         ret.append(f'    {name}_{nt}():{name}(e::{nt}) {{}}')
         ret.append(f'    {name}_{nt}('
                    + ", ".join([f' const {resolved(t)}& {a}1' for a, t in d[nt]])
@@ -286,21 +247,6 @@
             ret.append(f'        {a}() = {a}1;')
         ret.append('    }')
         ret.append(f'    {name}_{nt}(const {name}_{nt}& other):{name}(e::{nt}) {{')
-=======
-        ret.append(f'    {name}_{nt}() {{ ')
-        ret.append('        getType()->constructor(')
-        ret.append('            (instance_ptr)&mLayout,')
-        ret.append(f'            [](instance_ptr p) {{{nt}_Type->constructor(p);}});')
-        ret.append('    }')
-        ret.append(f'    {name}_{nt}('
-                   + ", ".join([f' const {resolved(t)}& {a}1' for a, t in d[nt]])
-                   + f') {{')
-        ret.append(f'        {name}_{nt}(); ')
-        for a, _ in d[nt]:
-            ret.append(f'        {a}() = {a}1;')
-        ret.append('    }')
-        ret.append(f'    {name}_{nt}(const {name}_{nt}& other) {{')
->>>>>>> 36d78a60
         ret.append(f'        getType()->copy_constructor((instance_ptr)&mLayout, '
                    '(instance_ptr)&other.mLayout);')
         ret.append('    }')
@@ -308,13 +254,7 @@
         ret.append('         getType()->assign((instance_ptr)&mLayout, (instance_ptr)&other.mLayout);')
         ret.append('         return *this;')
         ret.append('    }')
-<<<<<<< HEAD
         ret.append(f'    ~{name}_{nt}() {{}}')
-=======
-        ret.append(f'    ~{name}_{nt}() {{')
-        ret.append(f'        getType()->destroy((instance_ptr)&mLayout);')
-        ret.append('    }')
->>>>>>> 36d78a60
         ret.append('')
         for i, (a, t) in enumerate(d[nt]):
             offset = '' if i == 0 else ' + ' + ' + '.join([f'size' + str(j) for j in range(1, i + 1)])
@@ -334,7 +274,6 @@
         ret.append('')
     for m in members:
         m_type = return_type(members[m])
-<<<<<<< HEAD
         multiple_types = (len(members[m]) > 1)
         ret.append(f'{m_type} {name}::{m}() const {{')
         for nt in nts:
@@ -345,18 +284,6 @@
                 else:
                     ret.append(f'        return (({name}_{nt}*)this)->{m}();')
         ret.append(f'    throw std::runtime_error("\\"{name}\\" subtype does not contain \\"{m}\\"");')
-=======
-        ret.append(f'const {m_type}& {name}::{m}() const {{')
-        fallthrough_needed = False
-        for nt in nts:
-            if m in [e[0] for e in d[nt]]:
-                ret.append(f'    if (is{nt}())')
-                ret.append(f'        return (({name}_{nt}*)this)->{m}();')
-            else:
-                fallthrough_needed = True
-        if fallthrough_needed:
-            ret.append(f'    throw std::runtime_error("\\"{name}\\" subtype does not contain \\"{m}\\"");')
->>>>>>> 36d78a60
         ret.append('}')
         ret.append('')
     ret.append(f'// END Generated Alternative {name}')
@@ -451,18 +378,12 @@
     )
     with open(dest, 'w') as f:
         f.writelines(typed_python_codegen(
-<<<<<<< HEAD
             Overlap=Alternative('Overlap', Sub1={'b': bool, 'c': int}, Sub2={'b': str, 'c': TupleOf(str)},
                                 Sub3={'b': int}),
             A=Alternative('A', Sub1={'b': int, 'c': int}, Sub2={'d': str, 'e': str}),
             Bexpress=Bexpress,
             NamedTupleTwoStrings=NamedTuple(X=str, Y=str),
             NamedTupleBoolIntStr=NamedTuple(b=bool, i=int, s=str),
-=======
-            A=Alternative('A', Sub1={'b': int, 'c': int}, Sub2={'d': str, 'e': str}),
-            Bexpress=Bexpress,
-            NamedTupleTwoStrings=NamedTuple(X=str, Y=str),
->>>>>>> 36d78a60
             Choice=NamedTuple(A=NamedTuple(X=str, Y=str), B=Bexpress),
             NamedTupleIntFloatDesc=NamedTuple(a=OneOf(int, float, bool), b=float, desc=str),
             NamedTupleBoolListOfInt=NamedTuple(X=bool, Y=ListOf(int)),
