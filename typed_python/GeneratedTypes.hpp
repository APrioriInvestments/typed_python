--- conflicted
+++ resolved
@@ -1,4 +1,3 @@
-<<<<<<< HEAD
 // Generated Alternative Overlap=
 //     Sub1=(b=bool, c=int64_t)
 //     Sub2=(b=String, c=TupleOf<String>)
@@ -212,8 +211,6 @@
 
 // END Generated Alternative Overlap
 
-=======
->>>>>>> 36d78a60
 // Generated Alternative A=
 //     Sub1=(b=int64_t, c=int64_t)
 //     Sub2=(d=String, e=String)
@@ -232,12 +229,8 @@
 
     static Alternative* getType();
     ~A() { getType()->destroy((instance_ptr)&mLayout); }
-<<<<<<< HEAD
     A():mLayout(0) { getType()->constructor((instance_ptr)&mLayout); }
     A(e::kind k):mLayout(0) { ConcreteAlternative::Make(getType(), (int64_t)k)->constructor((instance_ptr)&mLayout); }
-=======
-    A() { getType()->constructor((instance_ptr)&mLayout); }
->>>>>>> 36d78a60
     A(const A& in) { getType()->copy_constructor((instance_ptr)&mLayout, (instance_ptr)&in.mLayout); }
     A& operator=(const A& other) { getType()->assign((instance_ptr)&mLayout, (instance_ptr)&other.mLayout); return *this; }
 
@@ -256,20 +249,12 @@
     bool isSub2() const { return which() == e::Sub2; }
 
     // Accessors for members
-<<<<<<< HEAD
     int64_t b() const;
     int64_t c() const;
     String d() const;
     String e() const;
 
     Alternative::layout* getLayout() const { return mLayout; }
-=======
-    const int64_t& b() const;
-    const int64_t& c() const;
-    const String& d() const;
-    const String& e() const;
-
->>>>>>> 36d78a60
 protected:
     Alternative::layout *mLayout;
 };
@@ -324,39 +309,19 @@
     }
     static Alternative* getAlternative() { return A::getType(); }
 
-<<<<<<< HEAD
     A_Sub1():A(e::Sub1) {}
     A_Sub1( const int64_t& b1,  const int64_t& c1):A(e::Sub1) {
         b() = b1;
         c() = c1;
     }
     A_Sub1(const A_Sub1& other):A(e::Sub1) {
-=======
-    A_Sub1() { 
-        getType()->constructor(
-            (instance_ptr)&mLayout,
-            [](instance_ptr p) {Sub1_Type->constructor(p);});
-    }
-    A_Sub1( const int64_t& b1,  const int64_t& c1) {
-        A_Sub1(); 
-        b() = b1;
-        c() = c1;
-    }
-    A_Sub1(const A_Sub1& other) {
->>>>>>> 36d78a60
         getType()->copy_constructor((instance_ptr)&mLayout, (instance_ptr)&other.mLayout);
     }
     A_Sub1& operator=(const A_Sub1& other) {
          getType()->assign((instance_ptr)&mLayout, (instance_ptr)&other.mLayout);
          return *this;
     }
-<<<<<<< HEAD
     ~A_Sub1() {}
-=======
-    ~A_Sub1() {
-        getType()->destroy((instance_ptr)&mLayout);
-    }
->>>>>>> 36d78a60
 
     int64_t& b() const { return *(int64_t*)(mLayout->data); }
     int64_t& c() const { return *(int64_t*)(mLayout->data + size1); }
@@ -376,39 +341,20 @@
     }
     static Alternative* getAlternative() { return A::getType(); }
 
-<<<<<<< HEAD
+
     A_Sub2():A(e::Sub2) {}
     A_Sub2( const String& d1,  const String& e1):A(e::Sub2) {
         d() = d1;
         e() = e1;
     }
     A_Sub2(const A_Sub2& other):A(e::Sub2) {
-=======
-    A_Sub2() { 
-        getType()->constructor(
-            (instance_ptr)&mLayout,
-            [](instance_ptr p) {Sub2_Type->constructor(p);});
-    }
-    A_Sub2( const String& d1,  const String& e1) {
-        A_Sub2(); 
-        d() = d1;
-        e() = e1;
-    }
-    A_Sub2(const A_Sub2& other) {
->>>>>>> 36d78a60
         getType()->copy_constructor((instance_ptr)&mLayout, (instance_ptr)&other.mLayout);
     }
     A_Sub2& operator=(const A_Sub2& other) {
          getType()->assign((instance_ptr)&mLayout, (instance_ptr)&other.mLayout);
          return *this;
     }
-<<<<<<< HEAD
     ~A_Sub2() {}
-=======
-    ~A_Sub2() {
-        getType()->destroy((instance_ptr)&mLayout);
-    }
->>>>>>> 36d78a60
 
     String& d() const { return *(String*)(mLayout->data); }
     String& e() const { return *(String*)(mLayout->data + size1); }
@@ -420,41 +366,25 @@
     return A_Sub2(d, e);
 }
 
-<<<<<<< HEAD
 int64_t A::b() const {
-=======
-const int64_t& A::b() const {
->>>>>>> 36d78a60
     if (isSub1())
         return ((A_Sub1*)this)->b();
     throw std::runtime_error("\"A\" subtype does not contain \"b\"");
 }
 
-<<<<<<< HEAD
 int64_t A::c() const {
-=======
-const int64_t& A::c() const {
->>>>>>> 36d78a60
     if (isSub1())
         return ((A_Sub1*)this)->c();
     throw std::runtime_error("\"A\" subtype does not contain \"c\"");
 }
 
-<<<<<<< HEAD
 String A::d() const {
-=======
-const String& A::d() const {
->>>>>>> 36d78a60
     if (isSub2())
         return ((A_Sub2*)this)->d();
     throw std::runtime_error("\"A\" subtype does not contain \"d\"");
 }
 
-<<<<<<< HEAD
 String A::e() const {
-=======
-const String& A::e() const {
->>>>>>> 36d78a60
     if (isSub2())
         return ((A_Sub2*)this)->e();
     throw std::runtime_error("\"A\" subtype does not contain \"e\"");
@@ -483,12 +413,8 @@
 
     static Alternative* getType();
     ~Bexpress() { getType()->destroy((instance_ptr)&mLayout); }
-<<<<<<< HEAD
     Bexpress():mLayout(0) { getType()->constructor((instance_ptr)&mLayout); }
     Bexpress(e::kind k):mLayout(0) { ConcreteAlternative::Make(getType(), (int64_t)k)->constructor((instance_ptr)&mLayout); }
-=======
-    Bexpress() { getType()->constructor((instance_ptr)&mLayout); }
->>>>>>> 36d78a60
     Bexpress(const Bexpress& in) { getType()->copy_constructor((instance_ptr)&mLayout, (instance_ptr)&in.mLayout); }
     Bexpress& operator=(const Bexpress& other) { getType()->assign((instance_ptr)&mLayout, (instance_ptr)&other.mLayout); return *this; }
 
@@ -510,20 +436,12 @@
     bool isLeaf() const { return which() == e::Leaf; }
 
     // Accessors for members
-<<<<<<< HEAD
     Bexpress left() const;
     String op() const;
     Bexpress right() const;
     bool value() const;
 
     Alternative::layout* getLayout() const { return mLayout; }
-=======
-    const Bexpress& left() const;
-    const String& op() const;
-    const Bexpress& right() const;
-    const bool& value() const;
-
->>>>>>> 36d78a60
 protected:
     Alternative::layout *mLayout;
 };
@@ -581,49 +499,25 @@
 class Bexpress_BinOp : public Bexpress {
 public:
     static ConcreteAlternative* getType() {
-<<<<<<< HEAD
         static ConcreteAlternative* t = ConcreteAlternative::Make(Bexpress::getType(), e::BinOp);
-=======
-        static ConcreteAlternative* t = ConcreteAlternative::Make(A::getType(), e::BinOp);
->>>>>>> 36d78a60
         return t;
     }
     static Alternative* getAlternative() { return Bexpress::getType(); }
 
-<<<<<<< HEAD
     Bexpress_BinOp():Bexpress(e::BinOp) {}
     Bexpress_BinOp( const Bexpress& left1,  const String& op1,  const Bexpress& right1):Bexpress(e::BinOp) {
-=======
-    Bexpress_BinOp() { 
-        getType()->constructor(
-            (instance_ptr)&mLayout,
-            [](instance_ptr p) {BinOp_Type->constructor(p);});
-    }
-    Bexpress_BinOp( const Bexpress& left1,  const String& op1,  const Bexpress& right1) {
-        Bexpress_BinOp(); 
->>>>>>> 36d78a60
         left() = left1;
         op() = op1;
         right() = right1;
     }
-<<<<<<< HEAD
     Bexpress_BinOp(const Bexpress_BinOp& other):Bexpress(e::BinOp) {
-=======
-    Bexpress_BinOp(const Bexpress_BinOp& other) {
->>>>>>> 36d78a60
         getType()->copy_constructor((instance_ptr)&mLayout, (instance_ptr)&other.mLayout);
     }
     Bexpress_BinOp& operator=(const Bexpress_BinOp& other) {
          getType()->assign((instance_ptr)&mLayout, (instance_ptr)&other.mLayout);
          return *this;
     }
-<<<<<<< HEAD
     ~Bexpress_BinOp() {}
-=======
-    ~Bexpress_BinOp() {
-        getType()->destroy((instance_ptr)&mLayout);
-    }
->>>>>>> 36d78a60
 
     Bexpress& left() const { return *(Bexpress*)(mLayout->data); }
     String& op() const { return *(String*)(mLayout->data + size1); }
@@ -640,48 +534,24 @@
 class Bexpress_UnaryOp : public Bexpress {
 public:
     static ConcreteAlternative* getType() {
-<<<<<<< HEAD
         static ConcreteAlternative* t = ConcreteAlternative::Make(Bexpress::getType(), e::UnaryOp);
-=======
-        static ConcreteAlternative* t = ConcreteAlternative::Make(A::getType(), e::UnaryOp);
->>>>>>> 36d78a60
         return t;
     }
     static Alternative* getAlternative() { return Bexpress::getType(); }
 
-<<<<<<< HEAD
     Bexpress_UnaryOp():Bexpress(e::UnaryOp) {}
     Bexpress_UnaryOp( const String& op1,  const Bexpress& right1):Bexpress(e::UnaryOp) {
         op() = op1;
         right() = right1;
     }
     Bexpress_UnaryOp(const Bexpress_UnaryOp& other):Bexpress(e::UnaryOp) {
-=======
-    Bexpress_UnaryOp() { 
-        getType()->constructor(
-            (instance_ptr)&mLayout,
-            [](instance_ptr p) {UnaryOp_Type->constructor(p);});
-    }
-    Bexpress_UnaryOp( const String& op1,  const Bexpress& right1) {
-        Bexpress_UnaryOp(); 
-        op() = op1;
-        right() = right1;
-    }
-    Bexpress_UnaryOp(const Bexpress_UnaryOp& other) {
->>>>>>> 36d78a60
         getType()->copy_constructor((instance_ptr)&mLayout, (instance_ptr)&other.mLayout);
     }
     Bexpress_UnaryOp& operator=(const Bexpress_UnaryOp& other) {
          getType()->assign((instance_ptr)&mLayout, (instance_ptr)&other.mLayout);
          return *this;
     }
-<<<<<<< HEAD
     ~Bexpress_UnaryOp() {}
-=======
-    ~Bexpress_UnaryOp() {
-        getType()->destroy((instance_ptr)&mLayout);
-    }
->>>>>>> 36d78a60
 
     String& op() const { return *(String*)(mLayout->data); }
     Bexpress& right() const { return *(Bexpress*)(mLayout->data + size1); }
@@ -696,46 +566,23 @@
 class Bexpress_Leaf : public Bexpress {
 public:
     static ConcreteAlternative* getType() {
-<<<<<<< HEAD
         static ConcreteAlternative* t = ConcreteAlternative::Make(Bexpress::getType(), e::Leaf);
-=======
-        static ConcreteAlternative* t = ConcreteAlternative::Make(A::getType(), e::Leaf);
->>>>>>> 36d78a60
         return t;
     }
     static Alternative* getAlternative() { return Bexpress::getType(); }
 
-<<<<<<< HEAD
     Bexpress_Leaf():Bexpress(e::Leaf) {}
     Bexpress_Leaf( const bool& value1):Bexpress(e::Leaf) {
         value() = value1;
     }
     Bexpress_Leaf(const Bexpress_Leaf& other):Bexpress(e::Leaf) {
-=======
-    Bexpress_Leaf() { 
-        getType()->constructor(
-            (instance_ptr)&mLayout,
-            [](instance_ptr p) {Leaf_Type->constructor(p);});
-    }
-    Bexpress_Leaf( const bool& value1) {
-        Bexpress_Leaf(); 
-        value() = value1;
-    }
-    Bexpress_Leaf(const Bexpress_Leaf& other) {
->>>>>>> 36d78a60
         getType()->copy_constructor((instance_ptr)&mLayout, (instance_ptr)&other.mLayout);
     }
     Bexpress_Leaf& operator=(const Bexpress_Leaf& other) {
          getType()->assign((instance_ptr)&mLayout, (instance_ptr)&other.mLayout);
          return *this;
     }
-<<<<<<< HEAD
     ~Bexpress_Leaf() {}
-=======
-    ~Bexpress_Leaf() {
-        getType()->destroy((instance_ptr)&mLayout);
-    }
->>>>>>> 36d78a60
 
     bool& value() const { return *(bool*)(mLayout->data); }
 private:
@@ -745,21 +592,13 @@
     return Bexpress_Leaf(value);
 }
 
-<<<<<<< HEAD
 Bexpress Bexpress::left() const {
-=======
-const Bexpress& Bexpress::left() const {
->>>>>>> 36d78a60
     if (isBinOp())
         return ((Bexpress_BinOp*)this)->left();
     throw std::runtime_error("\"Bexpress\" subtype does not contain \"left\"");
 }
 
-<<<<<<< HEAD
 String Bexpress::op() const {
-=======
-const String& Bexpress::op() const {
->>>>>>> 36d78a60
     if (isBinOp())
         return ((Bexpress_BinOp*)this)->op();
     if (isUnaryOp())
@@ -767,11 +606,7 @@
     throw std::runtime_error("\"Bexpress\" subtype does not contain \"op\"");
 }
 
-<<<<<<< HEAD
 Bexpress Bexpress::right() const {
-=======
-const Bexpress& Bexpress::right() const {
->>>>>>> 36d78a60
     if (isBinOp())
         return ((Bexpress_BinOp*)this)->right();
     if (isUnaryOp())
@@ -779,11 +614,7 @@
     throw std::runtime_error("\"Bexpress\" subtype does not contain \"right\"");
 }
 
-<<<<<<< HEAD
 bool Bexpress::value() const {
-=======
-const bool& Bexpress::value() const {
->>>>>>> 36d78a60
     if (isLeaf())
         return ((Bexpress_Leaf*)this)->value();
     throw std::runtime_error("\"Bexpress\" subtype does not contain \"value\"");
@@ -883,7 +714,6 @@
         sizeof(NamedTupleTwoStrings::Y_type);
 };
 
-<<<<<<< HEAD
 // END Generated NamedTuple NamedTupleTwoStrings
 
 // Generated NamedTuple NamedTupleBoolIntStr
@@ -998,8 +828,6 @@
 
 // END Generated NamedTuple NamedTupleBoolIntStr
 
-=======
->>>>>>> 36d78a60
 // Generated NamedTuple Choice
 //    A=NamedTupleTwoStrings
 //    B=Bexpress
@@ -1057,7 +885,6 @@
             throw;
         }
     }
-<<<<<<< HEAD
 
     Choice(const A_type& A_val, const B_type& B_val) {
         bool initA = false;
@@ -1076,8 +903,6 @@
             throw;
         }
     }
-=======
->>>>>>> 36d78a60
 };
 
 template <>
@@ -1095,11 +920,8 @@
         sizeof(Choice::B_type);
 };
 
-<<<<<<< HEAD
 // END Generated NamedTuple Choice
 
-=======
->>>>>>> 36d78a60
 // Generated NamedTuple NamedTupleIntFloatDesc
 //    a=OneOf<int64_t, double, bool>
 //    b=double
@@ -1210,11 +1032,8 @@
         sizeof(NamedTupleIntFloatDesc::desc_type);
 };
 
-<<<<<<< HEAD
 // END Generated NamedTuple NamedTupleIntFloatDesc
 
-=======
->>>>>>> 36d78a60
 // Generated NamedTuple NamedTupleBoolListOfInt
 //    X=bool
 //    Y=ListOf<int64_t>
@@ -1307,11 +1126,8 @@
         sizeof(NamedTupleBoolListOfInt::Y_type);
 };
 
-<<<<<<< HEAD
 // END Generated NamedTuple NamedTupleBoolListOfInt
 
-=======
->>>>>>> 36d78a60
 // Generated NamedTuple NamedTupleAttrAndValues
 //    attributes=TupleOf<String>
 //    values=TupleOf<int64_t>
