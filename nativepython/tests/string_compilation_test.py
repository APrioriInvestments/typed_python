--- conflicted
+++ resolved
@@ -140,11 +140,8 @@
             for i in range(-20, 20):
                 self.assertEqual(callOrExcept(getitem, s, i), callOrExcept(lambda s, i: s[i], s, i), (s, i))
 
-<<<<<<< HEAD
+
     def test_string_lower(self):
-=======
-    def test_string__lower(self):
->>>>>>> 64ce9b1c
 
         @Compiled
         def c_lower(s: str):
@@ -154,43 +151,25 @@
         def c_lower2(s: str, t: str):
             return s.lower(t)
 
-<<<<<<< HEAD
-=======
-        def callOrExceptType(f, *args):
-            try:
-                return ("Normal", f(*args))
-            except Exception as e:
-                return ("Exception", str(type(e)))
-
->>>>>>> 64ce9b1c
         someupper_strings = [
             "abc"
             "Abc",
             "aBc",
             "abC",
             "ABC",
-<<<<<<< HEAD
-            "aBcDeFgHiJkLm" *10000,
-            "\u00CA\u00D1\u011A\u1E66\u1EEA",
-            "\u00CA\u00D1\u011A\u1E66\u1EEA" *10000,
-            "XyZ\U0001D471",
-            "XyZ\U0001D471" *10000,
-=======
+
             "aBcDeFgHiJkLm" * 10000,
             "\u00CA\u00D1\u011A\u1E66\u1EEA",
             "\u00CA\u00D1\u011A\u1E66\u1EEA" * 10000,
             "XyZ\U0001D471",
             "XyZ\U0001D471" * 10000,
->>>>>>> 64ce9b1c
             "\u007F\u0080\u0081\u07FF\u0800\u0801\uFFFF\U00010000\U00010001\U0010FFFF"
         ]
         for s in someupper_strings:
             self.assertEqual(c_lower(s), s.lower())
 
         for s in someupper_strings:
-<<<<<<< HEAD
             self.assertEqual(callOrExceptType(c_lower2, s, s), callOrExceptType(s.lower, s))
-
 
     def test_string__find(self):
 
@@ -289,7 +268,4 @@
                 "Slow Performance: compiled took {0} sec versus baseline {1}"
                 .format(c_elapsed, elapsed)
         )
-        """
-=======
-            self.assertEqual(callOrExceptType(c_lower2, s, s), callOrExceptType(s.lower, s))
->>>>>>> 64ce9b1c
+        """