--- conflicted
+++ resolved
@@ -73,16 +73,11 @@
 <script src="/content/components/ContextualDisplay.js"></script>
 <script src="/content/components/SingleLineTextBox.js"></script>
 <script src="/content/components/CodeEditor.js"></script>
-<<<<<<< HEAD
-<script src="/content/components/Plot.js"></script>
-<script src="/content/components/_PlotUpdater.js"></script>
-
-<!-- <script src="/content/components/Table2.js"></script> -->
-=======
 <script src="/content/components/Table.js"></script>
 <script src="/content/components/Grid.js"></script>
 <script src="/content/components/Sheet.js"></script>
->>>>>>> 8cc67239
+<script src="/content/components/Plot.js"></script>
+<script src="/content/components/_PlotUpdater.js"></script>
 
 <script>
  // This is the initial render function. It is called when "DOMContentLoaded"
@@ -114,44 +109,6 @@
  var handsOnTables = {}; // Not sure what this is or where it's used
 
  const availableComponents = {
-<<<<<<< HEAD
-	 AsyncDropdown,
-	 AsyncDropdownContent,
-	 Badge,
-   Button,
-   ButtonGroup,
-   Card,
-   CardTitle,
-	 CircleLoader,
-   Clickable,
-   Code,
-   CodeEditor,
-	 CollapsiblePanel,
-	 Columns,
-	 Container,
-   ContextualDisplay,
-	 Dropdown,
-   Expands,
-	 HeaderBar,
-   LoadContentsFromUrl,
-	 LargePendingDownloadDisplay,
-   Modal,
-   Octicon,
-	 Padding,
-   Plot,
-   Popover,
-	 Sequence,
-   SingleLineTextBox,
-	 Span,
-   Subscribed,
-   SubscribedSequence,
-   // Table,
-	 Tabs,
-	 Text,
-	 Traceback,
-	 _NavTab,
-   _PlotUpdater,
-=======
      AsyncDropdown,
      AsyncDropdownContent,
      Badge,
@@ -187,8 +144,9 @@
      Traceback,
      _NavTab,
      Grid,
-     Sheet
->>>>>>> 8cc67239
+     Sheet,
+     Plot,
+     _PlotUpdater
  };
 
  const cellSocket = new CellSocket();
